<# 
.SYNOPSIS
  Validates whether a Windows PC is ready for an in-place upgrade (e.g., to Windows 11).

.DESCRIPTION
  Checks:
    - CPU appears on a supported track (heuristic: Intel Core 8th gen+; AMD Ryzen 2000+; Intel Core Ultra; Snapdragon X; others = unknown)
    - RAM >= 7 GB
    - System drive is SSD
    - Firmware boot mode is UEFI (not Legacy/CSM)
    - TPM present, enabled, ready; spec version includes 2.0

  Outputs: human-readable table + JSON block.
  Exit code: 0 if all pass; 1 if any requirement fails; 2 if only CPU is “unknown”.

.PARAMETER AssumeCpuSupported
  Treat CPU as supported even if the heuristic can’t prove it.

.PARAMETER CpuAllowRegex
  A regex; if the CPU name matches, treat it as supported. Example: "Xeon.*(Silver|Gold) 4"

.EXAMPLE
  .\Check-InplaceUpgradeReadiness.ps1

.EXAMPLE
  .\Check-InplaceUpgradeReadiness.ps1 -CpuAllowRegex "Xeon.*Silver 41"

.NOTES
  CPU support lists from Microsoft are model-specific. This script uses practical heuristics + an override.
  For hard compliance, feed known-good models via -CpuAllowRegex or set -AssumeCpuSupported and keep a separate allowlist.
#>

[CmdletBinding()]
param(
  [switch]$AssumeCpuSupported,
  [string]$CpuAllowRegex
)

function New-Result {
  param(
    [string]$Name,
    [bool]$Pass,
    [string]$Detail
  )
  [pscustomobject]@{ Check = $Name; Pass = $Pass; Detail = $Detail }
}

function Test-Ram {
  $mem = (Get-CimInstance -ClassName Win32_ComputerSystem).TotalPhysicalMemory
  $minBytes = 7GB
  $ok = ($mem -ge $minBytes)
  $detail = "{0:N1} GB installed (min 7 GB)" -f ($mem/1GB)
  return New-Result -Name "RAM >= 7 GB" -Pass:$ok -Detail:$detail
}

$script:SystemDiskResolutionTrace = $null

function Get-SystemDisk {
  $trace = @()
  $driveRoot = $env:SystemDrive

  if (-not $driveRoot) {
    $trace += "SystemDrive environment variable not set"
    $script:SystemDiskResolutionTrace = $trace -join '; '
    return $null
  }

  $driveNormalized = $driveRoot.TrimEnd('\')
  if (-not $driveNormalized.EndsWith(':')) {
    $driveNormalized += ':'
  }

  $driveLetter = $driveNormalized.TrimEnd(':')
  if ([string]::IsNullOrWhiteSpace($driveLetter)) {
    $trace += "Could not derive drive letter from '$driveRoot'"
    $script:SystemDiskResolutionTrace = $trace -join '; '
    return $null
  }
  $driveLetter = $driveLetter.Substring($driveLetter.Length - 1, 1).ToUpper()

  try {
    $part = Get-Partition -DriveLetter $driveLetter -ErrorAction Stop
    $disk = Get-Disk -Number $part.DiskNumber -ErrorAction Stop
    $trace += "Storage module resolved drive '$driveNormalized' to Disk #$($disk.Number)"
    $script:SystemDiskResolutionTrace = $trace -join '; '
    return $disk
  } catch {
    $trace += "Storage module lookup failed: $($_.Exception.Message)"
  }

  try {
    $logical = Get-CimInstance -ClassName Win32_LogicalDisk -Filter "DeviceID='$driveNormalized'" -ErrorAction Stop
    $partition = Get-CimAssociatedInstance -InputObject $logical -Association Win32_LogicalDiskToPartition -ErrorAction Stop | Select-Object -First 1
    if ($null -eq $partition) {
      throw "No associated partition found"
    }

    $diskDrive = Get-CimAssociatedInstance -InputObject $partition -Association Win32_DiskDriveToDiskPartition -ErrorAction Stop | Select-Object -First 1
    if ($null -eq $diskDrive) {
      throw "No associated disk drive found"
    }

    $diskNumber = [int]$diskDrive.Index
    try {
      $disk = Get-Disk -Number $diskNumber -ErrorAction Stop
      $trace += "CIM fallback resolved drive '$driveNormalized' to Disk #$diskNumber"
      $script:SystemDiskResolutionTrace = $trace -join '; '
      return $disk
    } catch {
      $trace += "CIM fallback resolved disk #$diskNumber but Get-Disk failed: $($_.Exception.Message)"
      $partitionStyle = if ($partition.Type -like 'GPT*') { 'GPT' } elseif ($partition.Type) { 'MBR/Unknown' } else { 'Unknown' }
      $fallbackDisk = [pscustomobject]@{
        Number         = $diskNumber
        BusType        = if ($diskDrive.InterfaceType) { $diskDrive.InterfaceType } else { 'Unknown' }
        PartitionStyle = $partitionStyle
        Model          = $diskDrive.Model
        Source         = 'CIM Fallback'
      }
      $script:SystemDiskResolutionTrace = $trace -join '; '
      return $fallbackDisk
    }
  } catch {
    $trace += "CIM fallback failed: $($_.Exception.Message)"
  }

  $script:SystemDiskResolutionTrace = $trace -join '; '
  return $null
}

function Test-SSD {
  $disk = Get-SystemDisk
  if (-not $disk) {
    $detail = "Unable to resolve system disk."
    if ($script:SystemDiskResolutionTrace) {
      $detail += " Attempts: $script:SystemDiskResolutionTrace"
    }
    return New-Result "System Drive is SSD" $false $detail
  }

  $isSSD = $false
  $evidence = @()

  # Primary (Storage module)
  try {
    $pd = Get-PhysicalDisk -ErrorAction Stop | Where-Object { $_.DeviceId -eq $disk.Number }
    if ($pd) {
      if ($pd.MediaType -eq 'SSD') { $isSSD = $true; $evidence += "PhysicalDisk.MediaType=SSD" }
      elseif ($pd.SpindleSpeed -eq 0) { $isSSD = $true; $evidence += "SpindleSpeed=0" }
      else { $evidence += "PhysicalDisk.MediaType=$($pd.MediaType); Spindle=$($pd.SpindleSpeed)" }
    } else {
      $evidence += "No PhysicalDisk match by DeviceId=$($disk.Number)"
    }
  } catch {
    $evidence += "Get-PhysicalDisk unavailable: $($_.Exception.Message)"
  }

  # Fallback (WMI)
  if (-not $isSSD) {
    try {
      $wmi = Get-CimInstance -ClassName Win32_DiskDrive | Where-Object { $_.Index -eq $disk.Number }
      if ($wmi) {
        if ($wmi.Model -match 'SSD') { $isSSD = $true; $evidence += "Win32_DiskDrive.Model contains 'SSD' ($($wmi.Model))" }
        else { $evidence += "Win32_DiskDrive.Model=$($wmi.Model)" }
      }
    } catch {
      $evidence += "Win32_DiskDrive lookup failed: $($_.Exception.Message)"
    }
  }

  $source = if ($disk.PSObject.Properties['Source']) { $disk.Source } else { 'Storage' }
  $detail = "Disk #$($disk.Number) | Bus: $($disk.BusType) | GPT: $($disk.PartitionStyle -eq 'GPT') | Source: $source | Evidence: " + ($evidence -join '; ')
  return New-Result -Name "System Drive is SSD" -Pass:$isSSD -Detail:$detail
}

function Resolve-FirmwareMode {
  $signals = @()
  $notes = @()

  try {
    $val = Get-ItemProperty -Path 'HKLM:\SYSTEM\CurrentControlSet\Control' -Name 'PEFirmwareType' -ErrorAction Stop | Select-Object -ExpandProperty PEFirmwareType
    if ($val -eq 2) {
      $signals += [pscustomobject]@{ Source = 'PEFirmwareType'; Value = 'UEFI'; Text = "PEFirmwareType=2 (UEFI signal)" }
    } elseif ($val -eq 1) {
      $signals += [pscustomobject]@{ Source = 'PEFirmwareType'; Value = 'Legacy'; Text = "PEFirmwareType=1 (Legacy signal)" }
    } else {
      $signals += [pscustomobject]@{ Source = 'PEFirmwareType'; Value = 'Unknown'; Text = "PEFirmwareType=$val (unrecognized value)" }
    }
  } catch {
    $notes += "PEFirmwareType lookup failed: $($_.Exception.Message)"
  }

  try {
    $secureBoot = Confirm-SecureBootUEFI -ErrorAction Stop
    $status = if ($secureBoot) { 'enabled' } else { 'disabled' }
    $signals += [pscustomobject]@{ Source = 'Confirm-SecureBootUEFI'; Value = 'UEFI'; Text = "Confirm-SecureBootUEFI returned $secureBoot (Secure Boot $status)" }
  } catch {
    $msg = $_.Exception.Message
    if ($msg -match 'not supported on this platform') {
      $signals += [pscustomobject]@{ Source = 'Confirm-SecureBootUEFI'; Value = 'Legacy'; Text = "Confirm-SecureBootUEFI not supported (Legacy signal): $msg" }
    } else {
      $notes += "Confirm-SecureBootUEFI failed: $msg"
    }
  }

  try {
    $msInfo = Get-CimInstance -Namespace 'root\\wmi' -Class MS_SystemInformation -ErrorAction Stop
    if ($msInfo.BIOSMode) {
      $modeText = $msInfo.BIOSMode
      if ($modeText -match 'UEFI') {
        $signals += [pscustomobject]@{ Source = 'MS_SystemInformation'; Value = 'UEFI'; Text = "MS_SystemInformation.BIOSMode=$modeText" }
      } elseif ($modeText -match 'Legacy|CSM|BIOS') {
        $signals += [pscustomobject]@{ Source = 'MS_SystemInformation'; Value = 'Legacy'; Text = "MS_SystemInformation.BIOSMode=$modeText" }
      } else {
        $signals += [pscustomobject]@{ Source = 'MS_SystemInformation'; Value = 'Unknown'; Text = "MS_SystemInformation.BIOSMode=$modeText (unrecognized)" }
      }
    } else {
      $notes += 'MS_SystemInformation.BIOSMode empty or null'
    }
  } catch {
    $notes += "MS_SystemInformation lookup failed: $($_.Exception.Message)"
  }

  try {
<<<<<<< HEAD
    $systeminfoLines = systeminfo.exe 2>&1
    $biosModeValue = $null

    foreach ($line in $systeminfoLines) {
      if ($line -match '^\s*BIOS Mode\s*:\s*(.+)$') {
        $biosModeValue = $Matches[1].Trim()
        break
      }
    }

    if ($biosModeValue) {
      if ($biosModeValue -match 'UEFI') {
        $signals += [pscustomobject]@{ Source = 'System Information'; Value = 'UEFI'; Text = "systeminfo BIOS Mode=$biosModeValue" }
      } elseif ($biosModeValue -match 'Legacy|CSM|BIOS') {
        $signals += [pscustomobject]@{ Source = 'System Information'; Value = 'Legacy'; Text = "systeminfo BIOS Mode=$biosModeValue" }
      } else {
        $signals += [pscustomobject]@{ Source = 'System Information'; Value = 'Unknown'; Text = "systeminfo BIOS Mode=$biosModeValue (unrecognized)" }
      }
    } else {
      $notes += 'systeminfo output did not include a BIOS Mode entry'
    }
  } catch {
    $notes += "systeminfo query failed: $($_.Exception.Message)"
  }

  try {
=======
>>>>>>> e93ef72d
    $secureBootKey = Get-ItemProperty -Path 'HKLM:\SYSTEM\CurrentControlSet\Control\SecureBoot\State' -ErrorAction Stop
    $notes += "SecureBoot registry present (UEFI-capable platform). UEFISecureBootEnabled=$($secureBootKey.UEFISecureBootEnabled)"
    $signals += [pscustomobject]@{ Source = 'SecureBootRegistry'; Value = 'UEFI'; Text = 'SecureBoot state registry present (UEFI signal)' }
  } catch {
    $notes += "SecureBoot registry absent or inaccessible: $($_.Exception.Message)"
  }

  $uefiCount = ($signals | Where-Object { $_.Value -eq 'UEFI' }).Count
  $legacyCount = ($signals | Where-Object { $_.Value -eq 'Legacy' }).Count
  $hasConflict = ($uefiCount -gt 0 -and $legacyCount -gt 0)
  $decided = $null

  if ($hasConflict) {
    $notes += 'Conflicting firmware signals detected'
  } elseif ($uefiCount -gt 0 -and $legacyCount -eq 0) {
    $decided = $true
  } elseif ($legacyCount -gt 0 -and $uefiCount -eq 0) {
    $decided = $false
  }

  return [pscustomobject]@{
    IsUefi       = $decided
    Signals      = $signals
    Notes        = $notes
    HasConflict  = $hasConflict
  }
}

function Format-GptStatus {
  param($Disk)

  if (-not $Disk) {
    return 'Unknown (system disk unresolved)'
  }

  if (-not $Disk.PSObject.Properties['PartitionStyle']) {
    return 'Unknown (partition style unavailable)'
  }

  $style = $Disk.PartitionStyle
  if ($style -is [string]) {
    if ($style -eq 'GPT') { return 'True' }
    elseif ($style -eq 'MBR') { return 'False (style: MBR)' }
    elseif ($style -eq 'RAW') { return 'False (style: RAW)' }
    elseif ($style -eq 'MBR/Unknown') { return 'False/Unknown (fallback reported)' }
    else { return "Unknown (style: $style)" }
  }

  try {
    if ($style -eq [Microsoft.Management.Infrastructure.CimFlags]::NullValue) { return 'Unknown (style null)' }
  } catch {
    # Ignore if enum type not available
  }

  try {
    $styleString = [string]$style
    if ($styleString) {
      return "Unknown (style: $styleString)"
    }
  } catch {
    # ignored
  }

  return 'Unknown'
}

function Test-UEFI {
  $mode = Resolve-FirmwareMode
  $disk = Get-SystemDisk

  $signalTexts = @()
  if ($mode.Signals) {
    $signalTexts += ($mode.Signals | ForEach-Object { $_.Text })
  }
  if ($mode.Notes) {
    $signalTexts += $mode.Notes
  }

  if (-not $signalTexts) {
    $signalTexts = @('No firmware signals gathered')
  }

  $gptStatus = Format-GptStatus -Disk $disk
  $detail = "Signals: " + ($signalTexts -join '; ') + ". System disk GPT=$gptStatus."

  $pass = $false
  if ($mode.IsUefi -eq $true) {
    $pass = $true
  } elseif ($mode.IsUefi -eq $false) {
    $pass = $false
  } else {
    $pass = $false
  }

  return New-Result -Name "UEFI Boot Mode (not Legacy/CSM)" -Pass:$pass -Detail:$detail
}

function Test-TPM {
  try {
    $tpm = Get-Tpm
  } catch {
    return New-Result -Name "TPM 2.0 Present/Enabled/Ready" -Pass:$false -Detail:"Get-Tpm not available. TPM module not accessible."
  }

  $present  = $tpm.TpmPresent
  $enabled  = $tpm.TpmEnabled
  $activated= $tpm.TpmActivated
  $ready    = $tpm.TpmReady
  $spec20   = $false

  # SpecVersion is a delimited string like "1.2, 2.0"
  if ($tpm.SpecVersion) {
    $spec20 = ($tpm.SpecVersion -split '[,\s]+' | Where-Object { $_ -eq '2.0' } | ForEach-Object { $true }) -contains $true
  } else {
    # Some environments expose ManufacturerVersion, but Windows 11 requires 2.0; be strict:
    $spec20 = $false
  }

  $ok = ($present -and $enabled -and $activated -and $ready -and $spec20)
  $detail = "Present=$present; Enabled=$enabled; Activated=$activated; Ready=$ready; SpecVersion='$($tpm.SpecVersion)'."
  return New-Result -Name "TPM 2.0 Present/Enabled/Ready" -Pass:$ok -Detail:$detail
}

function Parse-IntelGen {
  param([string]$cpuName)
  # Match common formats: i5-8500, i7-1065G7, i5-1135G7, i9-12900K
  if ($cpuName -match 'Core\(TM\)\s+i\d{1,2}-([0-9]{4,5})') {
    $digits = [string]$Matches[1]

    if ($digits.Length -ge 5) {
      # Five digits covers 10th gen desktop parts and newer (e.g. 10400, 12900)
      return [int]$digits.Substring(0,2)
    }

    if ($digits.Length -eq 4) {
      # Four digits are ambiguous: 8th/9th gen desktop parts use a single leading digit
      # while 10th+ gen mobile parts start with "10", "11", etc. Distinguish by the
      # leading characters.
      if ($digits.StartsWith('1')) {
        return [int]$digits.Substring(0,2)  # 1005G1 -> 10th gen, 1135G7 -> 11th gen
      }

      return [int]$digits.Substring(0,1)    # 8500 -> 8th gen, 9700 -> 9th gen
    }

    if ($digits.Length -eq 3) {
      return [int]$digits.Substring(0,1)
    }
  }
  return $null
}

function Parse-AmdRyzenSeries {
  param([string]$cpuName)
  # Ryzen 5 2600, Ryzen 7 3700X, Ryzen 5 5600G, Threadripper 2950X, EPYC 7742
  if ($cpuName -match 'Ryzen\s+\d\s+([0-9]{4,5})') { return [int]$Matches[1] }
  if ($cpuName -match 'Threadripper\s+([0-9]{4,5})') { return [int]$Matches[1] }
  if ($cpuName -match 'EPYC\s+([0-9]{3,5})') { return [int]$Matches[1] }
  return $null
}

function Test-CPU {
  $cpu = Get-CimInstance -ClassName Win32_Processor | Select-Object -First 1
  $name = $cpu.Name.Trim()
  $vh = $cpu.VirtualizationFirmwareEnabled
  $vendor = $cpu.Manufacturer

  $supported = $false
  $unknown   = $false
  $evidence  = @()

  if ($CpuAllowRegex -and ($name -match $CpuAllowRegex)) {
    $supported = $true
    $evidence += "Matched CpuAllowRegex '$CpuAllowRegex'"
  }

  if (-not $supported) {
    if ($name -match 'Intel\(R\)\s+Core\(TM\)\s+Ultra') {
      $supported = $true
      $evidence += "Intel Core Ultra detected"
    } elseif ($name -match 'Intel\(R\)\s+Core\(TM\)\s+i[3-9]-') {
      $gen = Parse-IntelGen $name
      if ($gen -ne $null) {
        if ($gen -ge 8) { $supported = $true; $evidence += "Intel Core Gen=$gen (>=8)" }
        else { $supported = $false; $evidence += "Intel Core Gen=$gen (<8)" }
      } else {
        $unknown = $true; $evidence += "Intel Core but gen parse failed"
      }
    } elseif ($name -match 'Intel\(R\)\s+Xeon') {
      # Too many Xeon variants; treat as unknown unless overridden
      $unknown = $true
      $evidence += "Intel Xeon => unknown (use -CpuAllowRegex to allow specific lines)"
    } elseif ($name -match 'AMD') {
      $series = Parse-AmdRyzenSeries $name
      if ($name -match 'Ryzen') {
        if ($series -and $series -ge 2000) { $supported = $true; $evidence += "AMD Ryzen series=$series (>=2000)" }
        elseif ($series) { $supported = $false; $evidence += "AMD Ryzen series=$series (<2000)" }
        else { $unknown = $true; $evidence += "AMD Ryzen series parse failed" }
      } elseif ($name -match 'EPYC|Threadripper') {
        if ($series -and $series -ge 2000) { $supported = $true; $evidence += "HEDT/Server series=$series (>=2000 heuristic)" }
        else { $unknown = $true; $evidence += "HEDT/Server parse ambiguous" }
      } else {
        $unknown = $true; $evidence += "AMD non-Ryzen => unknown"
      }
    } elseif ($name -match 'Qualcomm|Snapdragon') {
      if ($name -match 'Snapdragon\s+X') { $supported = $true; $evidence += "Snapdragon X detected" }
      else { $unknown = $true; $evidence += "ARM CPU ambiguous" }
    } else {
      $unknown = $true
      $evidence += "Unrecognized CPU family"
    }
  }

  if (-not $supported -and ($AssumeCpuSupported.IsPresent)) {
    $supported = $true
    $evidence += "Overridden by -AssumeCpuSupported"
  }

  $detail = "CPU='$name'; Vendor='$vendor'; Evidence: " + ($evidence -join '; ')
  $status = if ($supported) { $true } else { $false }

  $result = New-Result -Name "CPU Supported (heuristic)" -Pass:$status -Detail:$detail
  # Attach a hint about unknown classification
  $result | Add-Member -NotePropertyName Unknown -NotePropertyValue:$unknown
  return $result
}

function Write-Report {
  param([Parameter(Mandatory)][object[]]$Results)

  $allPass = $true
  $cpuUnknown = $false

  foreach ($r in $Results) {
    if (-not $r.Pass) { $allPass = $false }
    if ($r.Check -eq 'CPU Supported (heuristic)' -and $r.PSObject.Properties['Unknown'] -and $r.Unknown) {
      $cpuUnknown = $true
    }
  }

  $overall = if ($allPass) { "PASS" } else { "FAIL" }
  if (-not $allPass -and $cpuUnknown -and ($Results | Where-Object { $_.Check -ne 'CPU Supported (heuristic)' -and -not $_.Pass }).Count -eq 0) {
    # Only CPU is unknown but others passed
    $overall = "WARN (CPU unknown)"
  }

  $hostName = $env:COMPUTERNAME
  $os = (Get-CimInstance Win32_OperatingSystem)
  $sys = (Get-CimInstance Win32_ComputerSystem)
  $cpu = (Get-CimInstance Win32_Processor | Select-Object -First 1)

    $summary = [pscustomobject]@{
      ComputerName = $hostName
      OS           = "$($os.Caption) $($os.Version) ($($os.OSArchitecture))"
      Model        = $sys.Model
      Manufacturer = $sys.Manufacturer
      CPU          = $cpu.Name
      Results      = $Results
      Overall      = $overall
      Timestamp    = (Get-Date).ToString('s')
    }

  # Human readable
  Write-Host ""
  Write-Host "=== In-Place Upgrade Readiness ===" -ForegroundColor Cyan
  Write-Host "Computer : $($summary.ComputerName)"
  Write-Host "OS       : $($summary.OS)"
  Write-Host "HW       : $($summary.Manufacturer) $($summary.Model)"
  Write-Host "CPU      : $($summary.CPU)"
  Write-Host ""

  $Results | Select-Object @{n='Check';e={$_.Check}},
                         @{n='Pass'; e={ if ($_.Pass) {'Yes'} else {'No'} }},
                         @{n='Detail';e={$_.Detail}} |
    Format-Table -AutoSize

  Write-Host ""
  Write-Host "Overall  : $overall"
  Write-Host ""

  # JSON block
  $json = $summary | ConvertTo-Json -Depth 5
  Write-Host "JSON:" -ForegroundColor DarkGray
  Write-Output $json

  # Exit codes:
  # 0 = all pass
  # 1 = at least one definitive failure (non-CPU or CPU definitely below bar)
  # 2 = only CPU unknown, everything else passes
  if ($overall -eq 'PASS') { exit 0 }
  elseif ($overall -like 'WARN*') { exit 2 }
  else { exit 1 }
}

# ---- Run checks ----
$results = @()
$results += Test-CPU
$results += Test-Ram
$results += Test-SSD
$results += Test-UEFI
$results += Test-TPM

Write-Report -Results $results
<|MERGE_RESOLUTION|>--- conflicted
+++ resolved
@@ -1,555 +1,526 @@
-<# 
-.SYNOPSIS
-  Validates whether a Windows PC is ready for an in-place upgrade (e.g., to Windows 11).
-
-.DESCRIPTION
-  Checks:
-    - CPU appears on a supported track (heuristic: Intel Core 8th gen+; AMD Ryzen 2000+; Intel Core Ultra; Snapdragon X; others = unknown)
-    - RAM >= 7 GB
-    - System drive is SSD
-    - Firmware boot mode is UEFI (not Legacy/CSM)
-    - TPM present, enabled, ready; spec version includes 2.0
-
-  Outputs: human-readable table + JSON block.
-  Exit code: 0 if all pass; 1 if any requirement fails; 2 if only CPU is “unknown”.
-
-.PARAMETER AssumeCpuSupported
-  Treat CPU as supported even if the heuristic can’t prove it.
-
-.PARAMETER CpuAllowRegex
-  A regex; if the CPU name matches, treat it as supported. Example: "Xeon.*(Silver|Gold) 4"
-
-.EXAMPLE
-  .\Check-InplaceUpgradeReadiness.ps1
-
-.EXAMPLE
-  .\Check-InplaceUpgradeReadiness.ps1 -CpuAllowRegex "Xeon.*Silver 41"
-
-.NOTES
-  CPU support lists from Microsoft are model-specific. This script uses practical heuristics + an override.
-  For hard compliance, feed known-good models via -CpuAllowRegex or set -AssumeCpuSupported and keep a separate allowlist.
-#>
-
-[CmdletBinding()]
-param(
-  [switch]$AssumeCpuSupported,
-  [string]$CpuAllowRegex
-)
-
-function New-Result {
-  param(
-    [string]$Name,
-    [bool]$Pass,
-    [string]$Detail
-  )
-  [pscustomobject]@{ Check = $Name; Pass = $Pass; Detail = $Detail }
-}
-
-function Test-Ram {
-  $mem = (Get-CimInstance -ClassName Win32_ComputerSystem).TotalPhysicalMemory
-  $minBytes = 7GB
-  $ok = ($mem -ge $minBytes)
-  $detail = "{0:N1} GB installed (min 7 GB)" -f ($mem/1GB)
-  return New-Result -Name "RAM >= 7 GB" -Pass:$ok -Detail:$detail
-}
-
-$script:SystemDiskResolutionTrace = $null
-
-function Get-SystemDisk {
-  $trace = @()
-  $driveRoot = $env:SystemDrive
-
-  if (-not $driveRoot) {
-    $trace += "SystemDrive environment variable not set"
-    $script:SystemDiskResolutionTrace = $trace -join '; '
-    return $null
-  }
-
-  $driveNormalized = $driveRoot.TrimEnd('\')
-  if (-not $driveNormalized.EndsWith(':')) {
-    $driveNormalized += ':'
-  }
-
-  $driveLetter = $driveNormalized.TrimEnd(':')
-  if ([string]::IsNullOrWhiteSpace($driveLetter)) {
-    $trace += "Could not derive drive letter from '$driveRoot'"
-    $script:SystemDiskResolutionTrace = $trace -join '; '
-    return $null
-  }
-  $driveLetter = $driveLetter.Substring($driveLetter.Length - 1, 1).ToUpper()
-
-  try {
-    $part = Get-Partition -DriveLetter $driveLetter -ErrorAction Stop
-    $disk = Get-Disk -Number $part.DiskNumber -ErrorAction Stop
-    $trace += "Storage module resolved drive '$driveNormalized' to Disk #$($disk.Number)"
-    $script:SystemDiskResolutionTrace = $trace -join '; '
-    return $disk
-  } catch {
-    $trace += "Storage module lookup failed: $($_.Exception.Message)"
-  }
-
-  try {
-    $logical = Get-CimInstance -ClassName Win32_LogicalDisk -Filter "DeviceID='$driveNormalized'" -ErrorAction Stop
-    $partition = Get-CimAssociatedInstance -InputObject $logical -Association Win32_LogicalDiskToPartition -ErrorAction Stop | Select-Object -First 1
-    if ($null -eq $partition) {
-      throw "No associated partition found"
-    }
-
-    $diskDrive = Get-CimAssociatedInstance -InputObject $partition -Association Win32_DiskDriveToDiskPartition -ErrorAction Stop | Select-Object -First 1
-    if ($null -eq $diskDrive) {
-      throw "No associated disk drive found"
-    }
-
-    $diskNumber = [int]$diskDrive.Index
-    try {
-      $disk = Get-Disk -Number $diskNumber -ErrorAction Stop
-      $trace += "CIM fallback resolved drive '$driveNormalized' to Disk #$diskNumber"
-      $script:SystemDiskResolutionTrace = $trace -join '; '
-      return $disk
-    } catch {
-      $trace += "CIM fallback resolved disk #$diskNumber but Get-Disk failed: $($_.Exception.Message)"
-      $partitionStyle = if ($partition.Type -like 'GPT*') { 'GPT' } elseif ($partition.Type) { 'MBR/Unknown' } else { 'Unknown' }
-      $fallbackDisk = [pscustomobject]@{
-        Number         = $diskNumber
-        BusType        = if ($diskDrive.InterfaceType) { $diskDrive.InterfaceType } else { 'Unknown' }
-        PartitionStyle = $partitionStyle
-        Model          = $diskDrive.Model
-        Source         = 'CIM Fallback'
-      }
-      $script:SystemDiskResolutionTrace = $trace -join '; '
-      return $fallbackDisk
-    }
-  } catch {
-    $trace += "CIM fallback failed: $($_.Exception.Message)"
-  }
-
-  $script:SystemDiskResolutionTrace = $trace -join '; '
-  return $null
-}
-
-function Test-SSD {
-  $disk = Get-SystemDisk
-  if (-not $disk) {
-    $detail = "Unable to resolve system disk."
-    if ($script:SystemDiskResolutionTrace) {
-      $detail += " Attempts: $script:SystemDiskResolutionTrace"
-    }
-    return New-Result "System Drive is SSD" $false $detail
-  }
-
-  $isSSD = $false
-  $evidence = @()
-
-  # Primary (Storage module)
-  try {
-    $pd = Get-PhysicalDisk -ErrorAction Stop | Where-Object { $_.DeviceId -eq $disk.Number }
-    if ($pd) {
-      if ($pd.MediaType -eq 'SSD') { $isSSD = $true; $evidence += "PhysicalDisk.MediaType=SSD" }
-      elseif ($pd.SpindleSpeed -eq 0) { $isSSD = $true; $evidence += "SpindleSpeed=0" }
-      else { $evidence += "PhysicalDisk.MediaType=$($pd.MediaType); Spindle=$($pd.SpindleSpeed)" }
-    } else {
-      $evidence += "No PhysicalDisk match by DeviceId=$($disk.Number)"
-    }
-  } catch {
-    $evidence += "Get-PhysicalDisk unavailable: $($_.Exception.Message)"
-  }
-
-  # Fallback (WMI)
-  if (-not $isSSD) {
-    try {
-      $wmi = Get-CimInstance -ClassName Win32_DiskDrive | Where-Object { $_.Index -eq $disk.Number }
-      if ($wmi) {
-        if ($wmi.Model -match 'SSD') { $isSSD = $true; $evidence += "Win32_DiskDrive.Model contains 'SSD' ($($wmi.Model))" }
-        else { $evidence += "Win32_DiskDrive.Model=$($wmi.Model)" }
-      }
-    } catch {
-      $evidence += "Win32_DiskDrive lookup failed: $($_.Exception.Message)"
-    }
-  }
-
-  $source = if ($disk.PSObject.Properties['Source']) { $disk.Source } else { 'Storage' }
-  $detail = "Disk #$($disk.Number) | Bus: $($disk.BusType) | GPT: $($disk.PartitionStyle -eq 'GPT') | Source: $source | Evidence: " + ($evidence -join '; ')
-  return New-Result -Name "System Drive is SSD" -Pass:$isSSD -Detail:$detail
-}
-
-function Resolve-FirmwareMode {
-  $signals = @()
-  $notes = @()
-
-  try {
-    $val = Get-ItemProperty -Path 'HKLM:\SYSTEM\CurrentControlSet\Control' -Name 'PEFirmwareType' -ErrorAction Stop | Select-Object -ExpandProperty PEFirmwareType
-    if ($val -eq 2) {
-      $signals += [pscustomobject]@{ Source = 'PEFirmwareType'; Value = 'UEFI'; Text = "PEFirmwareType=2 (UEFI signal)" }
-    } elseif ($val -eq 1) {
-      $signals += [pscustomobject]@{ Source = 'PEFirmwareType'; Value = 'Legacy'; Text = "PEFirmwareType=1 (Legacy signal)" }
-    } else {
-      $signals += [pscustomobject]@{ Source = 'PEFirmwareType'; Value = 'Unknown'; Text = "PEFirmwareType=$val (unrecognized value)" }
-    }
-  } catch {
-    $notes += "PEFirmwareType lookup failed: $($_.Exception.Message)"
-  }
-
-  try {
-    $secureBoot = Confirm-SecureBootUEFI -ErrorAction Stop
-    $status = if ($secureBoot) { 'enabled' } else { 'disabled' }
-    $signals += [pscustomobject]@{ Source = 'Confirm-SecureBootUEFI'; Value = 'UEFI'; Text = "Confirm-SecureBootUEFI returned $secureBoot (Secure Boot $status)" }
-  } catch {
-    $msg = $_.Exception.Message
-    if ($msg -match 'not supported on this platform') {
-      $signals += [pscustomobject]@{ Source = 'Confirm-SecureBootUEFI'; Value = 'Legacy'; Text = "Confirm-SecureBootUEFI not supported (Legacy signal): $msg" }
-    } else {
-      $notes += "Confirm-SecureBootUEFI failed: $msg"
-    }
-  }
-
-  try {
-    $msInfo = Get-CimInstance -Namespace 'root\\wmi' -Class MS_SystemInformation -ErrorAction Stop
-    if ($msInfo.BIOSMode) {
-      $modeText = $msInfo.BIOSMode
-      if ($modeText -match 'UEFI') {
-        $signals += [pscustomobject]@{ Source = 'MS_SystemInformation'; Value = 'UEFI'; Text = "MS_SystemInformation.BIOSMode=$modeText" }
-      } elseif ($modeText -match 'Legacy|CSM|BIOS') {
-        $signals += [pscustomobject]@{ Source = 'MS_SystemInformation'; Value = 'Legacy'; Text = "MS_SystemInformation.BIOSMode=$modeText" }
-      } else {
-        $signals += [pscustomobject]@{ Source = 'MS_SystemInformation'; Value = 'Unknown'; Text = "MS_SystemInformation.BIOSMode=$modeText (unrecognized)" }
-      }
-    } else {
-      $notes += 'MS_SystemInformation.BIOSMode empty or null'
-    }
-  } catch {
-    $notes += "MS_SystemInformation lookup failed: $($_.Exception.Message)"
-  }
-
-  try {
-<<<<<<< HEAD
-    $systeminfoLines = systeminfo.exe 2>&1
-    $biosModeValue = $null
-
-    foreach ($line in $systeminfoLines) {
-      if ($line -match '^\s*BIOS Mode\s*:\s*(.+)$') {
-        $biosModeValue = $Matches[1].Trim()
-        break
-      }
-    }
-
-    if ($biosModeValue) {
-      if ($biosModeValue -match 'UEFI') {
-        $signals += [pscustomobject]@{ Source = 'System Information'; Value = 'UEFI'; Text = "systeminfo BIOS Mode=$biosModeValue" }
-      } elseif ($biosModeValue -match 'Legacy|CSM|BIOS') {
-        $signals += [pscustomobject]@{ Source = 'System Information'; Value = 'Legacy'; Text = "systeminfo BIOS Mode=$biosModeValue" }
-      } else {
-        $signals += [pscustomobject]@{ Source = 'System Information'; Value = 'Unknown'; Text = "systeminfo BIOS Mode=$biosModeValue (unrecognized)" }
-      }
-    } else {
-      $notes += 'systeminfo output did not include a BIOS Mode entry'
-    }
-  } catch {
-    $notes += "systeminfo query failed: $($_.Exception.Message)"
-  }
-
-  try {
-=======
->>>>>>> e93ef72d
-    $secureBootKey = Get-ItemProperty -Path 'HKLM:\SYSTEM\CurrentControlSet\Control\SecureBoot\State' -ErrorAction Stop
-    $notes += "SecureBoot registry present (UEFI-capable platform). UEFISecureBootEnabled=$($secureBootKey.UEFISecureBootEnabled)"
-    $signals += [pscustomobject]@{ Source = 'SecureBootRegistry'; Value = 'UEFI'; Text = 'SecureBoot state registry present (UEFI signal)' }
-  } catch {
-    $notes += "SecureBoot registry absent or inaccessible: $($_.Exception.Message)"
-  }
-
-  $uefiCount = ($signals | Where-Object { $_.Value -eq 'UEFI' }).Count
-  $legacyCount = ($signals | Where-Object { $_.Value -eq 'Legacy' }).Count
-  $hasConflict = ($uefiCount -gt 0 -and $legacyCount -gt 0)
-  $decided = $null
-
-  if ($hasConflict) {
-    $notes += 'Conflicting firmware signals detected'
-  } elseif ($uefiCount -gt 0 -and $legacyCount -eq 0) {
-    $decided = $true
-  } elseif ($legacyCount -gt 0 -and $uefiCount -eq 0) {
-    $decided = $false
-  }
-
-  return [pscustomobject]@{
-    IsUefi       = $decided
-    Signals      = $signals
-    Notes        = $notes
-    HasConflict  = $hasConflict
-  }
-}
-
-function Format-GptStatus {
-  param($Disk)
-
-  if (-not $Disk) {
-    return 'Unknown (system disk unresolved)'
-  }
-
-  if (-not $Disk.PSObject.Properties['PartitionStyle']) {
-    return 'Unknown (partition style unavailable)'
-  }
-
-  $style = $Disk.PartitionStyle
-  if ($style -is [string]) {
-    if ($style -eq 'GPT') { return 'True' }
-    elseif ($style -eq 'MBR') { return 'False (style: MBR)' }
-    elseif ($style -eq 'RAW') { return 'False (style: RAW)' }
-    elseif ($style -eq 'MBR/Unknown') { return 'False/Unknown (fallback reported)' }
-    else { return "Unknown (style: $style)" }
-  }
-
-  try {
-    if ($style -eq [Microsoft.Management.Infrastructure.CimFlags]::NullValue) { return 'Unknown (style null)' }
-  } catch {
-    # Ignore if enum type not available
-  }
-
-  try {
-    $styleString = [string]$style
-    if ($styleString) {
-      return "Unknown (style: $styleString)"
-    }
-  } catch {
-    # ignored
-  }
-
-  return 'Unknown'
-}
-
-function Test-UEFI {
-  $mode = Resolve-FirmwareMode
-  $disk = Get-SystemDisk
-
-  $signalTexts = @()
-  if ($mode.Signals) {
-    $signalTexts += ($mode.Signals | ForEach-Object { $_.Text })
-  }
-  if ($mode.Notes) {
-    $signalTexts += $mode.Notes
-  }
-
-  if (-not $signalTexts) {
-    $signalTexts = @('No firmware signals gathered')
-  }
-
-  $gptStatus = Format-GptStatus -Disk $disk
-  $detail = "Signals: " + ($signalTexts -join '; ') + ". System disk GPT=$gptStatus."
-
-  $pass = $false
-  if ($mode.IsUefi -eq $true) {
-    $pass = $true
-  } elseif ($mode.IsUefi -eq $false) {
-    $pass = $false
-  } else {
-    $pass = $false
-  }
-
-  return New-Result -Name "UEFI Boot Mode (not Legacy/CSM)" -Pass:$pass -Detail:$detail
-}
-
-function Test-TPM {
-  try {
-    $tpm = Get-Tpm
-  } catch {
-    return New-Result -Name "TPM 2.0 Present/Enabled/Ready" -Pass:$false -Detail:"Get-Tpm not available. TPM module not accessible."
-  }
-
-  $present  = $tpm.TpmPresent
-  $enabled  = $tpm.TpmEnabled
-  $activated= $tpm.TpmActivated
-  $ready    = $tpm.TpmReady
-  $spec20   = $false
-
-  # SpecVersion is a delimited string like "1.2, 2.0"
-  if ($tpm.SpecVersion) {
-    $spec20 = ($tpm.SpecVersion -split '[,\s]+' | Where-Object { $_ -eq '2.0' } | ForEach-Object { $true }) -contains $true
-  } else {
-    # Some environments expose ManufacturerVersion, but Windows 11 requires 2.0; be strict:
-    $spec20 = $false
-  }
-
-  $ok = ($present -and $enabled -and $activated -and $ready -and $spec20)
-  $detail = "Present=$present; Enabled=$enabled; Activated=$activated; Ready=$ready; SpecVersion='$($tpm.SpecVersion)'."
-  return New-Result -Name "TPM 2.0 Present/Enabled/Ready" -Pass:$ok -Detail:$detail
-}
-
-function Parse-IntelGen {
-  param([string]$cpuName)
-  # Match common formats: i5-8500, i7-1065G7, i5-1135G7, i9-12900K
-  if ($cpuName -match 'Core\(TM\)\s+i\d{1,2}-([0-9]{4,5})') {
-    $digits = [string]$Matches[1]
-
-    if ($digits.Length -ge 5) {
-      # Five digits covers 10th gen desktop parts and newer (e.g. 10400, 12900)
-      return [int]$digits.Substring(0,2)
-    }
-
-    if ($digits.Length -eq 4) {
-      # Four digits are ambiguous: 8th/9th gen desktop parts use a single leading digit
-      # while 10th+ gen mobile parts start with "10", "11", etc. Distinguish by the
-      # leading characters.
-      if ($digits.StartsWith('1')) {
-        return [int]$digits.Substring(0,2)  # 1005G1 -> 10th gen, 1135G7 -> 11th gen
-      }
-
-      return [int]$digits.Substring(0,1)    # 8500 -> 8th gen, 9700 -> 9th gen
-    }
-
-    if ($digits.Length -eq 3) {
-      return [int]$digits.Substring(0,1)
-    }
-  }
-  return $null
-}
-
-function Parse-AmdRyzenSeries {
-  param([string]$cpuName)
-  # Ryzen 5 2600, Ryzen 7 3700X, Ryzen 5 5600G, Threadripper 2950X, EPYC 7742
-  if ($cpuName -match 'Ryzen\s+\d\s+([0-9]{4,5})') { return [int]$Matches[1] }
-  if ($cpuName -match 'Threadripper\s+([0-9]{4,5})') { return [int]$Matches[1] }
-  if ($cpuName -match 'EPYC\s+([0-9]{3,5})') { return [int]$Matches[1] }
-  return $null
-}
-
-function Test-CPU {
-  $cpu = Get-CimInstance -ClassName Win32_Processor | Select-Object -First 1
-  $name = $cpu.Name.Trim()
-  $vh = $cpu.VirtualizationFirmwareEnabled
-  $vendor = $cpu.Manufacturer
-
-  $supported = $false
-  $unknown   = $false
-  $evidence  = @()
-
-  if ($CpuAllowRegex -and ($name -match $CpuAllowRegex)) {
-    $supported = $true
-    $evidence += "Matched CpuAllowRegex '$CpuAllowRegex'"
-  }
-
-  if (-not $supported) {
-    if ($name -match 'Intel\(R\)\s+Core\(TM\)\s+Ultra') {
-      $supported = $true
-      $evidence += "Intel Core Ultra detected"
-    } elseif ($name -match 'Intel\(R\)\s+Core\(TM\)\s+i[3-9]-') {
-      $gen = Parse-IntelGen $name
-      if ($gen -ne $null) {
-        if ($gen -ge 8) { $supported = $true; $evidence += "Intel Core Gen=$gen (>=8)" }
-        else { $supported = $false; $evidence += "Intel Core Gen=$gen (<8)" }
-      } else {
-        $unknown = $true; $evidence += "Intel Core but gen parse failed"
-      }
-    } elseif ($name -match 'Intel\(R\)\s+Xeon') {
-      # Too many Xeon variants; treat as unknown unless overridden
-      $unknown = $true
-      $evidence += "Intel Xeon => unknown (use -CpuAllowRegex to allow specific lines)"
-    } elseif ($name -match 'AMD') {
-      $series = Parse-AmdRyzenSeries $name
-      if ($name -match 'Ryzen') {
-        if ($series -and $series -ge 2000) { $supported = $true; $evidence += "AMD Ryzen series=$series (>=2000)" }
-        elseif ($series) { $supported = $false; $evidence += "AMD Ryzen series=$series (<2000)" }
-        else { $unknown = $true; $evidence += "AMD Ryzen series parse failed" }
-      } elseif ($name -match 'EPYC|Threadripper') {
-        if ($series -and $series -ge 2000) { $supported = $true; $evidence += "HEDT/Server series=$series (>=2000 heuristic)" }
-        else { $unknown = $true; $evidence += "HEDT/Server parse ambiguous" }
-      } else {
-        $unknown = $true; $evidence += "AMD non-Ryzen => unknown"
-      }
-    } elseif ($name -match 'Qualcomm|Snapdragon') {
-      if ($name -match 'Snapdragon\s+X') { $supported = $true; $evidence += "Snapdragon X detected" }
-      else { $unknown = $true; $evidence += "ARM CPU ambiguous" }
-    } else {
-      $unknown = $true
-      $evidence += "Unrecognized CPU family"
-    }
-  }
-
-  if (-not $supported -and ($AssumeCpuSupported.IsPresent)) {
-    $supported = $true
-    $evidence += "Overridden by -AssumeCpuSupported"
-  }
-
-  $detail = "CPU='$name'; Vendor='$vendor'; Evidence: " + ($evidence -join '; ')
-  $status = if ($supported) { $true } else { $false }
-
-  $result = New-Result -Name "CPU Supported (heuristic)" -Pass:$status -Detail:$detail
-  # Attach a hint about unknown classification
-  $result | Add-Member -NotePropertyName Unknown -NotePropertyValue:$unknown
-  return $result
-}
-
-function Write-Report {
-  param([Parameter(Mandatory)][object[]]$Results)
-
-  $allPass = $true
-  $cpuUnknown = $false
-
-  foreach ($r in $Results) {
-    if (-not $r.Pass) { $allPass = $false }
-    if ($r.Check -eq 'CPU Supported (heuristic)' -and $r.PSObject.Properties['Unknown'] -and $r.Unknown) {
-      $cpuUnknown = $true
-    }
-  }
-
-  $overall = if ($allPass) { "PASS" } else { "FAIL" }
-  if (-not $allPass -and $cpuUnknown -and ($Results | Where-Object { $_.Check -ne 'CPU Supported (heuristic)' -and -not $_.Pass }).Count -eq 0) {
-    # Only CPU is unknown but others passed
-    $overall = "WARN (CPU unknown)"
-  }
-
-  $hostName = $env:COMPUTERNAME
-  $os = (Get-CimInstance Win32_OperatingSystem)
-  $sys = (Get-CimInstance Win32_ComputerSystem)
-  $cpu = (Get-CimInstance Win32_Processor | Select-Object -First 1)
-
-    $summary = [pscustomobject]@{
-      ComputerName = $hostName
-      OS           = "$($os.Caption) $($os.Version) ($($os.OSArchitecture))"
-      Model        = $sys.Model
-      Manufacturer = $sys.Manufacturer
-      CPU          = $cpu.Name
-      Results      = $Results
-      Overall      = $overall
-      Timestamp    = (Get-Date).ToString('s')
-    }
-
-  # Human readable
-  Write-Host ""
-  Write-Host "=== In-Place Upgrade Readiness ===" -ForegroundColor Cyan
-  Write-Host "Computer : $($summary.ComputerName)"
-  Write-Host "OS       : $($summary.OS)"
-  Write-Host "HW       : $($summary.Manufacturer) $($summary.Model)"
-  Write-Host "CPU      : $($summary.CPU)"
-  Write-Host ""
-
-  $Results | Select-Object @{n='Check';e={$_.Check}},
-                         @{n='Pass'; e={ if ($_.Pass) {'Yes'} else {'No'} }},
-                         @{n='Detail';e={$_.Detail}} |
-    Format-Table -AutoSize
-
-  Write-Host ""
-  Write-Host "Overall  : $overall"
-  Write-Host ""
-
-  # JSON block
-  $json = $summary | ConvertTo-Json -Depth 5
-  Write-Host "JSON:" -ForegroundColor DarkGray
-  Write-Output $json
-
-  # Exit codes:
-  # 0 = all pass
-  # 1 = at least one definitive failure (non-CPU or CPU definitely below bar)
-  # 2 = only CPU unknown, everything else passes
-  if ($overall -eq 'PASS') { exit 0 }
-  elseif ($overall -like 'WARN*') { exit 2 }
-  else { exit 1 }
-}
-
-# ---- Run checks ----
-$results = @()
-$results += Test-CPU
-$results += Test-Ram
-$results += Test-SSD
-$results += Test-UEFI
-$results += Test-TPM
-
-Write-Report -Results $results
+<# 
+.SYNOPSIS
+  Validates whether a Windows PC is ready for an in-place upgrade (e.g., to Windows 11).
+
+.DESCRIPTION
+  Checks:
+    - CPU appears on a supported track (heuristic: Intel Core 8th gen+; AMD Ryzen 2000+; Intel Core Ultra; Snapdragon X; others = unknown)
+    - RAM >= 7 GB
+    - System drive is SSD
+    - Firmware boot mode is UEFI (not Legacy/CSM)
+    - TPM present, enabled, ready; spec version includes 2.0
+
+  Outputs: human-readable table + JSON block.
+  Exit code: 0 if all pass; 1 if any requirement fails; 2 if only CPU is “unknown”.
+
+.PARAMETER AssumeCpuSupported
+  Treat CPU as supported even if the heuristic can’t prove it.
+
+.PARAMETER CpuAllowRegex
+  A regex; if the CPU name matches, treat it as supported. Example: "Xeon.*(Silver|Gold) 4"
+
+.EXAMPLE
+  .\Check-InplaceUpgradeReadiness.ps1
+
+.EXAMPLE
+  .\Check-InplaceUpgradeReadiness.ps1 -CpuAllowRegex "Xeon.*Silver 41"
+
+.NOTES
+  CPU support lists from Microsoft are model-specific. This script uses practical heuristics + an override.
+  For hard compliance, feed known-good models via -CpuAllowRegex or set -AssumeCpuSupported and keep a separate allowlist.
+#>
+
+[CmdletBinding()]
+param(
+  [switch]$AssumeCpuSupported,
+  [string]$CpuAllowRegex
+)
+
+function New-Result {
+  param(
+    [string]$Name,
+    [bool]$Pass,
+    [string]$Detail
+  )
+  [pscustomobject]@{ Check = $Name; Pass = $Pass; Detail = $Detail }
+}
+
+function Test-Ram {
+  $mem = (Get-CimInstance -ClassName Win32_ComputerSystem).TotalPhysicalMemory
+  $minBytes = 7GB
+  $ok = ($mem -ge $minBytes)
+  $detail = "{0:N1} GB installed (min 7 GB)" -f ($mem/1GB)
+  return New-Result -Name "RAM >= 7 GB" -Pass:$ok -Detail:$detail
+}
+
+$script:SystemDiskResolutionTrace = $null
+
+function Get-SystemDisk {
+  $trace = @()
+  $driveRoot = $env:SystemDrive
+
+  if (-not $driveRoot) {
+    $trace += "SystemDrive environment variable not set"
+    $script:SystemDiskResolutionTrace = $trace -join '; '
+    return $null
+  }
+
+  $driveNormalized = $driveRoot.TrimEnd('\')
+  if (-not $driveNormalized.EndsWith(':')) {
+    $driveNormalized += ':'
+  }
+
+  $driveLetter = $driveNormalized.TrimEnd(':')
+  if ([string]::IsNullOrWhiteSpace($driveLetter)) {
+    $trace += "Could not derive drive letter from '$driveRoot'"
+    $script:SystemDiskResolutionTrace = $trace -join '; '
+    return $null
+  }
+  $driveLetter = $driveLetter.Substring($driveLetter.Length - 1, 1).ToUpper()
+
+  try {
+    $part = Get-Partition -DriveLetter $driveLetter -ErrorAction Stop
+    $disk = Get-Disk -Number $part.DiskNumber -ErrorAction Stop
+    $trace += "Storage module resolved drive '$driveNormalized' to Disk #$($disk.Number)"
+    $script:SystemDiskResolutionTrace = $trace -join '; '
+    return $disk
+  } catch {
+    $trace += "Storage module lookup failed: $($_.Exception.Message)"
+  }
+
+  try {
+    $logical = Get-CimInstance -ClassName Win32_LogicalDisk -Filter "DeviceID='$driveNormalized'" -ErrorAction Stop
+    $partition = Get-CimAssociatedInstance -InputObject $logical -Association Win32_LogicalDiskToPartition -ErrorAction Stop | Select-Object -First 1
+    if ($null -eq $partition) {
+      throw "No associated partition found"
+    }
+
+    $diskDrive = Get-CimAssociatedInstance -InputObject $partition -Association Win32_DiskDriveToDiskPartition -ErrorAction Stop | Select-Object -First 1
+    if ($null -eq $diskDrive) {
+      throw "No associated disk drive found"
+    }
+
+    $diskNumber = [int]$diskDrive.Index
+    try {
+      $disk = Get-Disk -Number $diskNumber -ErrorAction Stop
+      $trace += "CIM fallback resolved drive '$driveNormalized' to Disk #$diskNumber"
+      $script:SystemDiskResolutionTrace = $trace -join '; '
+      return $disk
+    } catch {
+      $trace += "CIM fallback resolved disk #$diskNumber but Get-Disk failed: $($_.Exception.Message)"
+      $partitionStyle = if ($partition.Type -like 'GPT*') { 'GPT' } elseif ($partition.Type) { 'MBR/Unknown' } else { 'Unknown' }
+      $fallbackDisk = [pscustomobject]@{
+        Number         = $diskNumber
+        BusType        = if ($diskDrive.InterfaceType) { $diskDrive.InterfaceType } else { 'Unknown' }
+        PartitionStyle = $partitionStyle
+        Model          = $diskDrive.Model
+        Source         = 'CIM Fallback'
+      }
+      $script:SystemDiskResolutionTrace = $trace -join '; '
+      return $fallbackDisk
+    }
+  } catch {
+    $trace += "CIM fallback failed: $($_.Exception.Message)"
+  }
+
+  $script:SystemDiskResolutionTrace = $trace -join '; '
+  return $null
+}
+
+function Test-SSD {
+  $disk = Get-SystemDisk
+  if (-not $disk) {
+    $detail = "Unable to resolve system disk."
+    if ($script:SystemDiskResolutionTrace) {
+      $detail += " Attempts: $script:SystemDiskResolutionTrace"
+    }
+    return New-Result "System Drive is SSD" $false $detail
+  }
+
+  $isSSD = $false
+  $evidence = @()
+
+  # Primary (Storage module)
+  try {
+    $pd = Get-PhysicalDisk -ErrorAction Stop | Where-Object { $_.DeviceId -eq $disk.Number }
+    if ($pd) {
+      if ($pd.MediaType -eq 'SSD') { $isSSD = $true; $evidence += "PhysicalDisk.MediaType=SSD" }
+      elseif ($pd.SpindleSpeed -eq 0) { $isSSD = $true; $evidence += "SpindleSpeed=0" }
+      else { $evidence += "PhysicalDisk.MediaType=$($pd.MediaType); Spindle=$($pd.SpindleSpeed)" }
+    } else {
+      $evidence += "No PhysicalDisk match by DeviceId=$($disk.Number)"
+    }
+  } catch {
+    $evidence += "Get-PhysicalDisk unavailable: $($_.Exception.Message)"
+  }
+
+  # Fallback (WMI)
+  if (-not $isSSD) {
+    try {
+      $wmi = Get-CimInstance -ClassName Win32_DiskDrive | Where-Object { $_.Index -eq $disk.Number }
+      if ($wmi) {
+        if ($wmi.Model -match 'SSD') { $isSSD = $true; $evidence += "Win32_DiskDrive.Model contains 'SSD' ($($wmi.Model))" }
+        else { $evidence += "Win32_DiskDrive.Model=$($wmi.Model)" }
+      }
+    } catch {
+      $evidence += "Win32_DiskDrive lookup failed: $($_.Exception.Message)"
+    }
+  }
+
+  $source = if ($disk.PSObject.Properties['Source']) { $disk.Source } else { 'Storage' }
+  $detail = "Disk #$($disk.Number) | Bus: $($disk.BusType) | GPT: $($disk.PartitionStyle -eq 'GPT') | Source: $source | Evidence: " + ($evidence -join '; ')
+  return New-Result -Name "System Drive is SSD" -Pass:$isSSD -Detail:$detail
+}
+
+function Resolve-FirmwareMode {
+  $signals = @()
+  $notes = @()
+
+  try {
+    $val = Get-ItemProperty -Path 'HKLM:\SYSTEM\CurrentControlSet\Control' -Name 'PEFirmwareType' -ErrorAction Stop | Select-Object -ExpandProperty PEFirmwareType
+    if ($val -eq 2) {
+      $signals += [pscustomobject]@{ Source = 'PEFirmwareType'; Value = 'UEFI'; Text = "PEFirmwareType=2 (UEFI signal)" }
+    } elseif ($val -eq 1) {
+      $signals += [pscustomobject]@{ Source = 'PEFirmwareType'; Value = 'Legacy'; Text = "PEFirmwareType=1 (Legacy signal)" }
+    } else {
+      $signals += [pscustomobject]@{ Source = 'PEFirmwareType'; Value = 'Unknown'; Text = "PEFirmwareType=$val (unrecognized value)" }
+    }
+  } catch {
+    $notes += "PEFirmwareType lookup failed: $($_.Exception.Message)"
+  }
+
+  try {
+    $secureBoot = Confirm-SecureBootUEFI -ErrorAction Stop
+    $status = if ($secureBoot) { 'enabled' } else { 'disabled' }
+    $signals += [pscustomobject]@{ Source = 'Confirm-SecureBootUEFI'; Value = 'UEFI'; Text = "Confirm-SecureBootUEFI returned $secureBoot (Secure Boot $status)" }
+  } catch {
+    $msg = $_.Exception.Message
+    if ($msg -match 'not supported on this platform') {
+      $signals += [pscustomobject]@{ Source = 'Confirm-SecureBootUEFI'; Value = 'Legacy'; Text = "Confirm-SecureBootUEFI not supported (Legacy signal): $msg" }
+    } else {
+      $notes += "Confirm-SecureBootUEFI failed: $msg"
+    }
+  }
+
+  try {
+    $msInfo = Get-CimInstance -Namespace 'root\\wmi' -Class MS_SystemInformation -ErrorAction Stop
+    if ($msInfo.BIOSMode) {
+      $modeText = $msInfo.BIOSMode
+      if ($modeText -match 'UEFI') {
+        $signals += [pscustomobject]@{ Source = 'MS_SystemInformation'; Value = 'UEFI'; Text = "MS_SystemInformation.BIOSMode=$modeText" }
+      } elseif ($modeText -match 'Legacy|CSM|BIOS') {
+        $signals += [pscustomobject]@{ Source = 'MS_SystemInformation'; Value = 'Legacy'; Text = "MS_SystemInformation.BIOSMode=$modeText" }
+      } else {
+        $signals += [pscustomobject]@{ Source = 'MS_SystemInformation'; Value = 'Unknown'; Text = "MS_SystemInformation.BIOSMode=$modeText (unrecognized)" }
+      }
+    } else {
+      $notes += 'MS_SystemInformation.BIOSMode empty or null'
+    }
+  } catch {
+    $notes += "MS_SystemInformation lookup failed: $($_.Exception.Message)"
+  }
+
+  try {
+    $secureBootKey = Get-ItemProperty -Path 'HKLM:\SYSTEM\CurrentControlSet\Control\SecureBoot\State' -ErrorAction Stop
+    $notes += "SecureBoot registry present (UEFI-capable platform). UEFISecureBootEnabled=$($secureBootKey.UEFISecureBootEnabled)"
+    $signals += [pscustomobject]@{ Source = 'SecureBootRegistry'; Value = 'UEFI'; Text = 'SecureBoot state registry present (UEFI signal)' }
+  } catch {
+    $notes += "SecureBoot registry absent or inaccessible: $($_.Exception.Message)"
+  }
+
+  $uefiCount = ($signals | Where-Object { $_.Value -eq 'UEFI' }).Count
+  $legacyCount = ($signals | Where-Object { $_.Value -eq 'Legacy' }).Count
+  $hasConflict = ($uefiCount -gt 0 -and $legacyCount -gt 0)
+  $decided = $null
+
+  if ($hasConflict) {
+    $notes += 'Conflicting firmware signals detected'
+  } elseif ($uefiCount -gt 0 -and $legacyCount -eq 0) {
+    $decided = $true
+  } elseif ($legacyCount -gt 0 -and $uefiCount -eq 0) {
+    $decided = $false
+  }
+
+  return [pscustomobject]@{
+    IsUefi       = $decided
+    Signals      = $signals
+    Notes        = $notes
+    HasConflict  = $hasConflict
+  }
+}
+
+function Format-GptStatus {
+  param($Disk)
+
+  if (-not $Disk) {
+    return 'Unknown (system disk unresolved)'
+  }
+
+  if (-not $Disk.PSObject.Properties['PartitionStyle']) {
+    return 'Unknown (partition style unavailable)'
+  }
+
+  $style = $Disk.PartitionStyle
+  if ($style -is [string]) {
+    if ($style -eq 'GPT') { return 'True' }
+    elseif ($style -eq 'MBR') { return 'False (style: MBR)' }
+    elseif ($style -eq 'RAW') { return 'False (style: RAW)' }
+    elseif ($style -eq 'MBR/Unknown') { return 'False/Unknown (fallback reported)' }
+    else { return "Unknown (style: $style)" }
+  }
+
+  try {
+    if ($style -eq [Microsoft.Management.Infrastructure.CimFlags]::NullValue) { return 'Unknown (style null)' }
+  } catch {
+    # Ignore if enum type not available
+  }
+
+  try {
+    $styleString = [string]$style
+    if ($styleString) {
+      return "Unknown (style: $styleString)"
+    }
+  } catch {
+    # ignored
+  }
+
+  return 'Unknown'
+}
+
+function Test-UEFI {
+  $mode = Resolve-FirmwareMode
+  $disk = Get-SystemDisk
+
+  $signalTexts = @()
+  if ($mode.Signals) {
+    $signalTexts += ($mode.Signals | ForEach-Object { $_.Text })
+  }
+  if ($mode.Notes) {
+    $signalTexts += $mode.Notes
+  }
+
+  if (-not $signalTexts) {
+    $signalTexts = @('No firmware signals gathered')
+  }
+
+  $gptStatus = Format-GptStatus -Disk $disk
+  $detail = "Signals: " + ($signalTexts -join '; ') + ". System disk GPT=$gptStatus."
+
+  $pass = $false
+  if ($mode.IsUefi -eq $true) {
+    $pass = $true
+  } elseif ($mode.IsUefi -eq $false) {
+    $pass = $false
+  } else {
+    $pass = $false
+  }
+
+  return New-Result -Name "UEFI Boot Mode (not Legacy/CSM)" -Pass:$pass -Detail:$detail
+}
+
+function Test-TPM {
+  try {
+    $tpm = Get-Tpm
+  } catch {
+    return New-Result -Name "TPM 2.0 Present/Enabled/Ready" -Pass:$false -Detail:"Get-Tpm not available. TPM module not accessible."
+  }
+
+  $present  = $tpm.TpmPresent
+  $enabled  = $tpm.TpmEnabled
+  $activated= $tpm.TpmActivated
+  $ready    = $tpm.TpmReady
+  $spec20   = $false
+
+  # SpecVersion is a delimited string like "1.2, 2.0"
+  if ($tpm.SpecVersion) {
+    $spec20 = ($tpm.SpecVersion -split '[,\s]+' | Where-Object { $_ -eq '2.0' } | ForEach-Object { $true }) -contains $true
+  } else {
+    # Some environments expose ManufacturerVersion, but Windows 11 requires 2.0; be strict:
+    $spec20 = $false
+  }
+
+  $ok = ($present -and $enabled -and $activated -and $ready -and $spec20)
+  $detail = "Present=$present; Enabled=$enabled; Activated=$activated; Ready=$ready; SpecVersion='$($tpm.SpecVersion)'."
+  return New-Result -Name "TPM 2.0 Present/Enabled/Ready" -Pass:$ok -Detail:$detail
+}
+
+function Parse-IntelGen {
+  param([string]$cpuName)
+  # Match common formats: i5-8500, i7-1065G7, i5-1135G7, i9-12900K
+  if ($cpuName -match 'Core\(TM\)\s+i\d{1,2}-([0-9]{4,5})') {
+    $digits = [string]$Matches[1]
+
+    if ($digits.Length -ge 5) {
+      # Five digits covers 10th gen desktop parts and newer (e.g. 10400, 12900)
+      return [int]$digits.Substring(0,2)
+    }
+
+    if ($digits.Length -eq 4) {
+      # Four digits are ambiguous: 8th/9th gen desktop parts use a single leading digit
+      # while 10th+ gen mobile parts start with "10", "11", etc. Distinguish by the
+      # leading characters.
+      if ($digits.StartsWith('1')) {
+        return [int]$digits.Substring(0,2)  # 1005G1 -> 10th gen, 1135G7 -> 11th gen
+      }
+
+      return [int]$digits.Substring(0,1)    # 8500 -> 8th gen, 9700 -> 9th gen
+    }
+
+    if ($digits.Length -eq 3) {
+      return [int]$digits.Substring(0,1)
+    }
+  }
+  return $null
+}
+
+function Parse-AmdRyzenSeries {
+  param([string]$cpuName)
+  # Ryzen 5 2600, Ryzen 7 3700X, Ryzen 5 5600G, Threadripper 2950X, EPYC 7742
+  if ($cpuName -match 'Ryzen\s+\d\s+([0-9]{4,5})') { return [int]$Matches[1] }
+  if ($cpuName -match 'Threadripper\s+([0-9]{4,5})') { return [int]$Matches[1] }
+  if ($cpuName -match 'EPYC\s+([0-9]{3,5})') { return [int]$Matches[1] }
+  return $null
+}
+
+function Test-CPU {
+  $cpu = Get-CimInstance -ClassName Win32_Processor | Select-Object -First 1
+  $name = $cpu.Name.Trim()
+  $vh = $cpu.VirtualizationFirmwareEnabled
+  $vendor = $cpu.Manufacturer
+
+  $supported = $false
+  $unknown   = $false
+  $evidence  = @()
+
+  if ($CpuAllowRegex -and ($name -match $CpuAllowRegex)) {
+    $supported = $true
+    $evidence += "Matched CpuAllowRegex '$CpuAllowRegex'"
+  }
+
+  if (-not $supported) {
+    if ($name -match 'Intel\(R\)\s+Core\(TM\)\s+Ultra') {
+      $supported = $true
+      $evidence += "Intel Core Ultra detected"
+    } elseif ($name -match 'Intel\(R\)\s+Core\(TM\)\s+i[3-9]-') {
+      $gen = Parse-IntelGen $name
+      if ($gen -ne $null) {
+        if ($gen -ge 8) { $supported = $true; $evidence += "Intel Core Gen=$gen (>=8)" }
+        else { $supported = $false; $evidence += "Intel Core Gen=$gen (<8)" }
+      } else {
+        $unknown = $true; $evidence += "Intel Core but gen parse failed"
+      }
+    } elseif ($name -match 'Intel\(R\)\s+Xeon') {
+      # Too many Xeon variants; treat as unknown unless overridden
+      $unknown = $true
+      $evidence += "Intel Xeon => unknown (use -CpuAllowRegex to allow specific lines)"
+    } elseif ($name -match 'AMD') {
+      $series = Parse-AmdRyzenSeries $name
+      if ($name -match 'Ryzen') {
+        if ($series -and $series -ge 2000) { $supported = $true; $evidence += "AMD Ryzen series=$series (>=2000)" }
+        elseif ($series) { $supported = $false; $evidence += "AMD Ryzen series=$series (<2000)" }
+        else { $unknown = $true; $evidence += "AMD Ryzen series parse failed" }
+      } elseif ($name -match 'EPYC|Threadripper') {
+        if ($series -and $series -ge 2000) { $supported = $true; $evidence += "HEDT/Server series=$series (>=2000 heuristic)" }
+        else { $unknown = $true; $evidence += "HEDT/Server parse ambiguous" }
+      } else {
+        $unknown = $true; $evidence += "AMD non-Ryzen => unknown"
+      }
+    } elseif ($name -match 'Qualcomm|Snapdragon') {
+      if ($name -match 'Snapdragon\s+X') { $supported = $true; $evidence += "Snapdragon X detected" }
+      else { $unknown = $true; $evidence += "ARM CPU ambiguous" }
+    } else {
+      $unknown = $true
+      $evidence += "Unrecognized CPU family"
+    }
+  }
+
+  if (-not $supported -and ($AssumeCpuSupported.IsPresent)) {
+    $supported = $true
+    $evidence += "Overridden by -AssumeCpuSupported"
+  }
+
+  $detail = "CPU='$name'; Vendor='$vendor'; Evidence: " + ($evidence -join '; ')
+  $status = if ($supported) { $true } else { $false }
+
+  $result = New-Result -Name "CPU Supported (heuristic)" -Pass:$status -Detail:$detail
+  # Attach a hint about unknown classification
+  $result | Add-Member -NotePropertyName Unknown -NotePropertyValue:$unknown
+  return $result
+}
+
+function Write-Report {
+  param([Parameter(Mandatory)][object[]]$Results)
+
+  $allPass = $true
+  $cpuUnknown = $false
+
+  foreach ($r in $Results) {
+    if (-not $r.Pass) { $allPass = $false }
+    if ($r.Check -eq 'CPU Supported (heuristic)' -and $r.PSObject.Properties['Unknown'] -and $r.Unknown) {
+      $cpuUnknown = $true
+    }
+  }
+
+  $overall = if ($allPass) { "PASS" } else { "FAIL" }
+  if (-not $allPass -and $cpuUnknown -and ($Results | Where-Object { $_.Check -ne 'CPU Supported (heuristic)' -and -not $_.Pass }).Count -eq 0) {
+    # Only CPU is unknown but others passed
+    $overall = "WARN (CPU unknown)"
+  }
+
+  $hostName = $env:COMPUTERNAME
+  $os = (Get-CimInstance Win32_OperatingSystem)
+  $sys = (Get-CimInstance Win32_ComputerSystem)
+  $cpu = (Get-CimInstance Win32_Processor | Select-Object -First 1)
+
+    $summary = [pscustomobject]@{
+      ComputerName = $hostName
+      OS           = "$($os.Caption) $($os.Version) ($($os.OSArchitecture))"
+      Model        = $sys.Model
+      Manufacturer = $sys.Manufacturer
+      CPU          = $cpu.Name
+      Results      = $Results
+      Overall      = $overall
+      Timestamp    = (Get-Date).ToString('s')
+    }
+
+  # Human readable
+  Write-Host ""
+  Write-Host "=== In-Place Upgrade Readiness ===" -ForegroundColor Cyan
+  Write-Host "Computer : $($summary.ComputerName)"
+  Write-Host "OS       : $($summary.OS)"
+  Write-Host "HW       : $($summary.Manufacturer) $($summary.Model)"
+  Write-Host "CPU      : $($summary.CPU)"
+  Write-Host ""
+
+  $Results | Select-Object @{n='Check';e={$_.Check}},
+                         @{n='Pass'; e={ if ($_.Pass) {'Yes'} else {'No'} }},
+                         @{n='Detail';e={$_.Detail}} |
+    Format-Table -AutoSize
+
+  Write-Host ""
+  Write-Host "Overall  : $overall"
+  Write-Host ""
+
+  # JSON block
+  $json = $summary | ConvertTo-Json -Depth 5
+  Write-Host "JSON:" -ForegroundColor DarkGray
+  Write-Output $json
+
+  # Exit codes:
+  # 0 = all pass
+  # 1 = at least one definitive failure (non-CPU or CPU definitely below bar)
+  # 2 = only CPU unknown, everything else passes
+  if ($overall -eq 'PASS') { exit 0 }
+  elseif ($overall -like 'WARN*') { exit 2 }
+  else { exit 1 }
+}
+
+# ---- Run checks ----
+$results = @()
+$results += Test-CPU
+$results += Test-Ram
+$results += Test-SSD
+$results += Test-UEFI
+$results += Test-TPM
+
+Write-Report -Results $results